--- conflicted
+++ resolved
@@ -9,28 +9,20 @@
                 stage('Python 3.10') {
                     steps {
                         script {
-<<<<<<< HEAD
-                            pythonProject.formatCode('3.10', 'fed_reg')
-=======
                             pythonProject.formatCode(
                                 pythonVersion: '3.10',
                                 srcDir: 'fed_reg'
                                 )
->>>>>>> e56bbf5d
                         }
                     }
                 }
                 stage('Python 3.11') {
                     steps {
                         script {
-<<<<<<< HEAD
-                            pythonProject.formatCode('3.11', 'fed_reg')
-=======
                             pythonProject.formatCode(
                                 pythonVersion: '3.11',
                                 srcDir: 'fed_reg'
                                 )
->>>>>>> e56bbf5d
                         }
                     }
                 }
