--- conflicted
+++ resolved
@@ -8,11 +8,7 @@
 [tool.poetry.dependencies]
 python = ">=3.9,<4.0.0"
 flaat = "^1.1.15"
-<<<<<<< HEAD
-fastapi = "^0.111"
-=======
 fastapi = "^0.108"
->>>>>>> 4944c540
 uvicorn = "^0.22.0"
 neomodel = "^5.3.0"
 pydantic = {extras = ["email"], version = ">=1.10.9,<2.0.0"}
