--- conflicted
+++ resolved
@@ -281,7 +281,6 @@
     service: NetworkServiceReadExtendedPublic = Field(description=DOC_EXT_SERV)
 
 
-<<<<<<< HEAD
 class ObjectStorageQuotaReadExtended(ObjectStorageQuotaRead):
     """Model to extend the Object Storage Quota data read from the DB.
 
@@ -310,7 +309,8 @@
     """
 
     service: ObjectStorageServiceReadExtendedPublic = Field(description=DOC_EXT_SERV)
-=======
+
+
 class ProviderReadExtendedPublic(ProviderReadPublic):
     """Model to extend the Provider public data read from the DB.
 
@@ -356,7 +356,6 @@
     """
 
     providers: list[ProviderReadExtendedPublic] = Field(description=DOC_EXT_PROV)
->>>>>>> 16eb43d3
 
 
 class UserGroupReadExtended(UserGroupRead):
