--- conflicted
+++ resolved
@@ -31,11 +31,7 @@
         "description": "API version 1, see link on the right",
         "externalDocs": {
             "description": "API version 1 documentation",
-<<<<<<< HEAD
-            "url": f"http://{settings.DOMAIN}{settings.API_V1_STR}/docs",
-=======
             "url": f"{settings.DOC_V1_URL}",
->>>>>>> 827f0f02
         },
     },
 ]
