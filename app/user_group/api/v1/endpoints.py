<<<<<<< HEAD
"""User Group endpoints to execute POST, GET, PUT, PATCH and DELETE operations."""
from typing import Any, List, Optional, Union
=======
from typing import List, Optional, Union
>>>>>>> f76b05d2

from fastapi import (
    APIRouter,
    Depends,
    HTTPException,
    Request,
    Response,
    Security,
    status,
)
from fastapi.security import HTTPBasicCredentials
from neomodel import db

from app.auth import custom, flaat, lazy_security, security
from app.provider.enum import ProviderType
from app.provider.schemas import ProviderQuery

# from app.flavor.crud import flavor
# from app.flavor.schemas import FlavorRead, FlavorReadPublic, FlavorReadShort
# from app.flavor.schemas_extended import FlavorReadExtended, FlavorReadExtendedPublic
# from app.identity_provider.schemas_extended import (
#     ProviderReadExtended,
#     ProviderReadExtendedPublic,
# )
# from app.image.crud import image
# from app.image.schemas import ImageRead, ImageReadPublic, ImageReadShort
# from app.image.schemas_extended import ImageReadExtended, ImageReadExtendedPublic
# from app.provider.crud import provider
# from app.provider.schemas import ProviderRead, ProviderReadPublic, ProviderReadShort
from app.query import DbQueryCommonParams, Pagination, SchemaSize
from app.region.schemas import RegionQuery

# from app.service.schemas import (
#     BlockStorageServiceRead,
#     BlockStorageServiceReadPublic,
#     BlockStorageServiceReadShort,
#     ComputeServiceRead,
#     ComputeServiceReadPublic,
#     ComputeServiceReadShort,
#     IdentityServiceRead,
#     IdentityServiceReadPublic,
#     IdentityServiceReadShort,
# )
# from app.service.schemas_extended import (
#     BlockStorageServiceReadExtended,
#     BlockStorageServiceReadExtendedPublic,
#     ComputeServiceReadExtended,
#     ComputeServiceReadExtendedPublic,
#     IdentityServiceReadExtended,
#     IdentityServiceReadExtendedPublic,
# )
from app.user_group.api.dependencies import (
    valid_user_group_id,
    validate_new_user_group_values,
)
from app.user_group.api.utils import filter_on_provider_attr, filter_on_region_attr
from app.user_group.crud import user_group_mng
from app.user_group.models import UserGroup
from app.user_group.schemas import (
    UserGroupQuery,
    UserGroupRead,
    UserGroupReadPublic,
    UserGroupUpdate,
)
from app.user_group.schemas_extended import (
    UserGroupReadExtended,
    UserGroupReadExtendedPublic,
)

router = APIRouter(prefix="/user_groups", tags=["user_groups"])


@db.read_transaction
@router.get(
    "/",
    response_model=Union[
        List[UserGroupReadExtended],
        List[UserGroupRead],
        List[UserGroupReadExtendedPublic],
        List[UserGroupReadPublic],
    ],
    summary="Read all user groups",
    description="Retrieve all user groups stored in the database. \
        It is possible to filter on user groups attributes and other \
        common query parameters.",
)
@custom.decorate_view_func
def get_user_groups(
    request: Request,
    comm: DbQueryCommonParams = Depends(),
    page: Pagination = Depends(),
    size: SchemaSize = Depends(),
    item: UserGroupQuery = Depends(),
    idp_endpoint: Optional[str] = None,
    provider_name: Optional[str] = None,
    provider_type: Optional[ProviderType] = None,
    region_name: Optional[str] = None,
    client_credentials: HTTPBasicCredentials = Security(lazy_security),
):
<<<<<<< HEAD
    """GET operation to retrieve all user groups.

    It can receive the following group op parameters:
    - comm: parameters common to all DB queries to limit, skip or sort results.
    - page: parameters to limit and select the number of results to return to the user.
    - size: parameters to define the number of information contained in each result.
    - item: parameters specific for this item typology. Used to apply filters.

    Non-authenticated users can view this function. If the user is authenticated the
    user_infos object is not None and it is used to determine the data to return to the
    user.
    """
=======
    if client_credentials:
        user_infos = flaat.get_user_infos_from_request(request)
    else:
        user_infos = None
>>>>>>> f76b05d2
    items = user_group_mng.get_multi(
        **comm.dict(exclude_none=True), **item.dict(exclude_none=True)
    )
    if idp_endpoint:
        items = filter(
            lambda x: x.identity_provider.single().endpoint == idp_endpoint, items
        )

    if provider_type:
        provider_type = provider_type.value
    provider_query = ProviderQuery(name=provider_name, type=provider_type)
    items = filter_on_provider_attr(items=items, provider_query=provider_query)

    region_query = RegionQuery(name=region_name)
    items = filter_on_region_attr(items=items, region_query=region_query)

    items = user_group_mng.paginate(items=items, page=page.page, size=page.size)
    return user_group_mng.choose_out_schema(
        items=items, auth=user_infos, short=size.short, with_conn=size.with_conn
    )


@db.read_transaction
@router.get(
    "/{user_group_uid}",
    response_model=Union[
        UserGroupReadExtended,
        UserGroupRead,
        UserGroupReadExtendedPublic,
        UserGroupReadPublic,
    ],
    summary="Read a specific user group",
    description="Retrieve a specific user group using its *uid*. \
        If no entity matches the given *uid*, the endpoint \
        raises a `not found` error.",
)
@custom.decorate_view_func
def get_user_group(
    request: Request,
    size: SchemaSize = Depends(),
    item: UserGroup = Depends(valid_user_group_id),
    client_credentials: HTTPBasicCredentials = Security(lazy_security),
):
<<<<<<< HEAD
    """GET operation to retrieve the user group matching a specific uid.

    The endpoints expect a uid and uses a dependency to check its existence.

    It can receive the following group op parameters:
    - size: parameters to define the number of information contained in each result.

    Non-authenticated users can view this function. If the user is authenticated the
    user_infos object is not None and it is used to determine the data to return to the
    user.
    """
=======
    if client_credentials:
        user_infos = flaat.get_user_infos_from_request(request)
    else:
        user_infos = None
>>>>>>> f76b05d2
    return user_group_mng.choose_out_schema(
        items=[item], auth=user_infos, short=size.short, with_conn=size.with_conn
    )[0]


@db.write_transaction
@router.patch(
    "/{user_group_uid}",
    status_code=status.HTTP_200_OK,
    response_model=Optional[UserGroupRead],
    dependencies=[Depends(validate_new_user_group_values)],
    summary="Edit a specific user group",
    description="Update attribute values of a specific user group. \
        The target user group is identified using its uid. \
        If no entity matches the given *uid*, the endpoint \
        raises a `not found` error. If new values equal \
        current ones, the database entity is left unchanged \
        and the endpoint returns the `not modified` message. \
        At first validate new user group values checking there are \
        no other items, belonging to same identity provider, \
        with the given *name*.",
)
@flaat.access_level("write")
def put_user_group(
    request: Request,
    update_data: UserGroupUpdate,
    response: Response,
    item: UserGroup = Depends(valid_user_group_id),
    client_credentials: HTTPBasicCredentials = Security(security),
):
    """PATCH operation to update the user group matching a specific uid.

    The endpoints expect a uid and uses a dependency to check its existence. It also
    expects the new data to write in the database. It updates only the item attributes,
    not its relationships.

    If the new data equals the current data, no update is performed and the function
    returns a response with an empty body and the 304 status code.

    Only authenticated users can view this function.
    """
    db_item = user_group_mng.update(db_obj=item, obj_in=update_data)
    if not db_item:
        response.status_code = status.HTTP_304_NOT_MODIFIED
    return db_item


@db.write_transaction
@router.delete(
    "/{user_group_uid}",
    status_code=status.HTTP_204_NO_CONTENT,
    summary="Delete a specific user group",
    description="Delete a specific user group using its *uid*. \
        Returns `no content`. \
        If no entity matches the given *uid*, the endpoint \
        raises a `not found` error. \
        On cascade, delete related SLAs.",
)
@flaat.access_level("write")
def delete_user_group(
    request: Request,
    item: UserGroup = Depends(valid_user_group_id),
    client_credentials: HTTPBasicCredentials = Security(security),
):
    """DELETE operation to remove the user group matching a specific uid.

    The endpoints expect a uid and uses a dependency to check its existence.

    Only authenticated users can view this function.
    """
    if not user_group_mng.remove(db_obj=item):
        raise HTTPException(
            status_code=status.HTTP_500_INTERNAL_SERVER_ERROR,
            detail="Failed to delete item",
        )


# @db.read_transaction
# @router.get(
#     "/{user_group_uid}/flavors",
#     response_model=Union[
#         List[FlavorReadExtended],
#         List[FlavorRead],
#         List[FlavorReadShort],
#         List[FlavorReadExtendedPublic],
#         List[FlavorReadPublic],
#     ],
#     summary="Read user group accessible flavors",
#     description="Retrieve all the flavors the user group \
#         has access to thanks to its SLA. \
#         If no entity matches the given *uid*, the endpoint \
#         raises a `not found` error.",
# )
# def get_user_group_flavors(
#     auth: bool = Depends(check_read_access),
#     size: SchemaSize = Depends(),
#     item: UserGroup = Depends(valid_user_group_id),
# ):
#     return flavor.choose_out_schema(
#         items=item.flavors(), auth=user_infos, short=size.short,
# with_conn=size.with_conn
#     )


# @db.read_transaction
# @router.get(
#     "/{user_group_uid}/images",
#     response_model=Union[
#         List[ImageReadExtended],
#         List[ImageRead],
#         List[ImageReadShort],
#         List[ImageReadExtendedPublic],
#         List[ImageReadPublic],
#     ],
#     summary="Read user group accessible images",
#     description="Retrieve all the images the user group \
#         has access to thanks to its SLA. \
#         If no entity matches the given *uid*, the endpoint \
#         raises a `not found` error.",
# )
# def get_user_group_images(
#     auth: bool = Depends(check_read_access),
#     size: SchemaSize = Depends(),
#     item: UserGroup = Depends(valid_user_group_id),
# ):
#     return image.choose_out_schema(
#         items=item.images(), auth=user_infos, short=size.short,
# with_conn=size.with_conn
#     )


# @db.read_transaction
# @router.get(
#     "/{user_group_uid}/providers",
#     response_model=Union[
#         List[ProviderReadExtended],
#         List[ProviderRead],
#         List[ProviderReadShort],
#         List[ProviderReadExtendedPublic],
#         List[ProviderReadPublic],
#     ],
#     summary="Read user group accessible providers",
#     description="Retrieve all the providers the user group \
#         has access to thanks to its SLA. \
#         If no entity matches the given *uid*, the endpoint \
#         raises a `not found` error.",
# )
# def get_user_group_providers(
#     auth: bool = Depends(check_read_access),
#     size: SchemaSize = Depends(),
#     item: UserGroup = Depends(valid_user_group_id),
# ):
#     return provider.choose_out_schema(
#         items=item.providers(), auth=user_infos, short=size.short,
# with_conn=size.with_conn
#     )


# @db.read_transaction
# @router.get(
#    "/{user_group_uid}/services",
#    response_model=Union[
#        List[
#            Union[
#                BlockStorageServiceReadExtended,
#                IdentityServiceReadExtended,
#                ComputeServiceReadExtended,
#            ]
#        ],
#        List[Union[BlockStorageServiceRead, IdentityServiceRead, ComputeServiceRead]],
#        List[
#            Union[
#                BlockStorageServiceReadShort,
#                IdentityServiceReadShort,
#                ComputeServiceReadShort,
#            ]
#        ],
#        List[
#            Union[
#                BlockStorageServiceReadExtendedPublic,
#                IdentityServiceReadExtendedPublic,
#                ComputeServiceReadExtendedPublic,
#            ]
#        ],
#        List[
#            Union[
#                BlockStorageServiceReadPublic,
#                IdentityServiceReadPublic,
#                ComputeServiceReadPublic,
#            ]
#        ],
#    ],
#    summary="Read user group accessible services",
#    description="Retrieve all the services the user group \
#        has access to thanks to its SLA. \
#        If no entity matches the given *uid*, the endpoint \
#        raises a `not found` error.",
# )
# def get_user_group_services(
#    auth: bool = Depends(check_read_access),
#    size: SchemaSize = Depends(),
#    item: UserGroup = Depends(valid_user_group_id),
#    srv: ServiceQuery = Depends(),
# ):
#    items = item.services(**srv.dict(exclude_none=True))
#    return service.choose_out_schema(
#        items=items, auth=user_infos, short=size.short, with_conn=size.with_conn
#    )<|MERGE_RESOLUTION|>--- conflicted
+++ resolved
@@ -1,9 +1,4 @@
-<<<<<<< HEAD
-"""User Group endpoints to execute POST, GET, PUT, PATCH and DELETE operations."""
-from typing import Any, List, Optional, Union
-=======
 from typing import List, Optional, Union
->>>>>>> f76b05d2
 
 from fastapi import (
     APIRouter,
@@ -103,7 +98,6 @@
     region_name: Optional[str] = None,
     client_credentials: HTTPBasicCredentials = Security(lazy_security),
 ):
-<<<<<<< HEAD
     """GET operation to retrieve all user groups.
 
     It can receive the following group op parameters:
@@ -116,12 +110,10 @@
     user_infos object is not None and it is used to determine the data to return to the
     user.
     """
-=======
     if client_credentials:
         user_infos = flaat.get_user_infos_from_request(request)
     else:
         user_infos = None
->>>>>>> f76b05d2
     items = user_group_mng.get_multi(
         **comm.dict(exclude_none=True), **item.dict(exclude_none=True)
     )
@@ -165,7 +157,6 @@
     item: UserGroup = Depends(valid_user_group_id),
     client_credentials: HTTPBasicCredentials = Security(lazy_security),
 ):
-<<<<<<< HEAD
     """GET operation to retrieve the user group matching a specific uid.
 
     The endpoints expect a uid and uses a dependency to check its existence.
@@ -177,12 +168,10 @@
     user_infos object is not None and it is used to determine the data to return to the
     user.
     """
-=======
     if client_credentials:
         user_infos = flaat.get_user_infos_from_request(request)
     else:
         user_infos = None
->>>>>>> f76b05d2
     return user_group_mng.choose_out_schema(
         items=[item], auth=user_infos, short=size.short, with_conn=size.with_conn
     )[0]
