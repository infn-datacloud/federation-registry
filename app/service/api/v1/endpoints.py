<<<<<<< HEAD
"""Services endpoints to execute POST, GET, PUT, PATCH and DELETE operations.

They are divided into BlockStorage, Compute, Identity and Network services.
"""
from typing import Any, List, Optional, Union
=======
from typing import List, Optional, Union
>>>>>>> f76b05d2

from fastapi import (
    APIRouter,
    Depends,
    HTTPException,
    Request,
    Response,
    Security,
    status,
)
from fastapi.security import HTTPBasicCredentials
from neomodel import db

from app.auth import custom, flaat, lazy_security, security

# from app.identity_provider.crud import identity_provider
# from app.identity_provider.schemas import (
#     IdentityProviderRead,
#     IdentityProviderReadPublic,
#     IdentityProviderReadShort,
# )
# from app.identity_provider.schemas_extended import (
#     IdentityProviderReadExtended,
#     IdentityProviderReadExtendedPublic,
# )
from app.query import DbQueryCommonParams, Pagination, SchemaSize
from app.service.api.dependencies import (
    valid_block_storage_service_id,
    valid_compute_service_id,
    valid_identity_service_id,
    valid_network_service_id,
    validate_new_block_storage_service_values,
    validate_new_compute_service_values,
    validate_new_identity_service_values,
    validate_new_network_service_values,
)
from app.service.crud import (
    block_storage_service_mng,
    compute_service_mng,
    identity_service_mng,
    network_service_mng,
)
from app.service.models import (
    BlockStorageService,
    ComputeService,
    IdentityService,
    NetworkService,
)
from app.service.schemas import (
    BlockStorageServiceQuery,
    BlockStorageServiceRead,
    BlockStorageServiceReadPublic,
    BlockStorageServiceUpdate,
    ComputeServiceQuery,
    ComputeServiceRead,
    ComputeServiceReadPublic,
    ComputeServiceUpdate,
    IdentityServiceQuery,
    IdentityServiceRead,
    IdentityServiceReadPublic,
    IdentityServiceUpdate,
    NetworkServiceQuery,
    NetworkServiceRead,
    NetworkServiceReadPublic,
    NetworkServiceUpdate,
)
from app.service.schemas_extended import (
    BlockStorageServiceReadExtended,
    BlockStorageServiceReadExtendedPublic,
    ComputeServiceReadExtended,
    ComputeServiceReadExtendedPublic,
    IdentityServiceReadExtended,
    IdentityServiceReadExtendedPublic,
    NetworkServiceReadExtended,
    NetworkServiceReadExtendedPublic,
)

bs_router = APIRouter(prefix="/block_storage_services", tags=["block_storage_services"])


@db.read_transaction
@bs_router.get(
    "/",
    response_model=Union[
        List[BlockStorageServiceReadExtended],
        List[BlockStorageServiceRead],
        List[BlockStorageServiceReadExtendedPublic],
        List[BlockStorageServiceReadPublic],
    ],
    summary="Read all BlockStorage services",
    description="Retrieve all services stored in the database. \
        It is possible to filter on services attributes and other \
        common query parameters.",
)
@custom.decorate_view_func
def get_block_storage_services(
    request: Request,
    comm: DbQueryCommonParams = Depends(),
    page: Pagination = Depends(),
    size: SchemaSize = Depends(),
    item: BlockStorageServiceQuery = Depends(),
    client_credentials: HTTPBasicCredentials = Security(lazy_security),
):
<<<<<<< HEAD
    """GET operation to retrieve all block storage services.

    It can receive the following group op parameters:
    - comm: parameters common to all DB queries to limit, skip or sort results.
    - page: parameters to limit and select the number of results to return to the user.
    - size: parameters to define the number of information contained in each result.
    - item: parameters specific for this item typology. Used to apply filters.

    Non-authenticated users can view this function. If the user is authenticated the
    user_infos object is not None and it is used to determine the data to return to the
    user.
    """
=======
    if client_credentials:
        user_infos = flaat.get_user_infos_from_request(request)
    else:
        user_infos = None
>>>>>>> f76b05d2
    items = block_storage_service_mng.get_multi(
        **comm.dict(exclude_none=True), **item.dict(exclude_none=True)
    )
    items = block_storage_service_mng.paginate(
        items=items, page=page.page, size=page.size
    )
    return block_storage_service_mng.choose_out_schema(
        items=items, auth=user_infos, short=size.short, with_conn=size.with_conn
    )


@db.read_transaction
@bs_router.get(
    "/{service_uid}",
    response_model=Union[
        BlockStorageServiceReadExtended,
        BlockStorageServiceRead,
        BlockStorageServiceReadExtendedPublic,
        BlockStorageServiceReadPublic,
    ],
    summary="Read a specific BlockStorage service",
    description="Retrieve a specific service using its *uid*. \
        If no entity matches the given *uid*, the endpoint \
        raises a `not found` error.",
)
@custom.decorate_view_func
def get_block_storage_service(
    request: Request,
    size: SchemaSize = Depends(),
    item: BlockStorageService = Depends(valid_block_storage_service_id),
    client_credentials: HTTPBasicCredentials = Security(lazy_security),
):
<<<<<<< HEAD
    """GET operation to retrieve the block storage service matching a specific uid.

    The endpoints expect a uid and uses a dependency to check its existence.

    It can receive the following group op parameters:
    - size: parameters to define the number of information contained in each result.

    Non-authenticated users can view this function. If the user is authenticated the
    user_infos object is not None and it is used to determine the data to return to the
    user.
    """
=======
    if client_credentials:
        user_infos = flaat.get_user_infos_from_request(request)
    else:
        user_infos = None
>>>>>>> f76b05d2
    return block_storage_service_mng.choose_out_schema(
        items=[item], auth=user_infos, short=size.short, with_conn=size.with_conn
    )[0]


@db.write_transaction
@bs_router.patch(
    "/{service_uid}",
    status_code=status.HTTP_200_OK,
    response_model=Optional[BlockStorageServiceRead],
    dependencies=[
        Depends(validate_new_block_storage_service_values),
    ],
    summary="Edit a specific BlockStorage service",
    description="Update attribute values of a specific service. \
        The target service is identified using its uid. \
        If no entity matches the given *uid*, the endpoint \
        raises a `not found` error. If new values equal \
        current ones, the database entity is left unchanged \
        and the endpoint returns the `not modified` message. \
        At first validate new service values checking there are \
        no other items with the given *endpoint*.",
)
@flaat.access_level("write")
def put_block_storage_service(
    request: Request,
    update_data: BlockStorageServiceUpdate,
    response: Response,
    item: BlockStorageService = Depends(valid_block_storage_service_id),
    client_credentials: HTTPBasicCredentials = Security(security),
):
    """PATCH operation to update the block storage service matching a specific uid.

    The endpoints expect a uid and uses a dependency to check its existence. It also
    expects the new data to write in the database. It updates only the item attributes,
    not its relationships.

    If the new data equals the current data, no update is performed and the function
    returns a response with an empty body and the 304 status code.

    Only authenticated users can view this function.
    """
    db_item = block_storage_service_mng.update(db_obj=item, obj_in=update_data)
    if not db_item:
        response.status_code = status.HTTP_304_NOT_MODIFIED
    return db_item


@db.write_transaction
@bs_router.delete(
    "/{service_uid}",
    status_code=status.HTTP_204_NO_CONTENT,
    summary="Delete a specific BlockStorage service",
    description="Delete a specific service using its *uid*. \
        Returns `no content`. \
        If no entity matches the given *uid*, the endpoint \
        raises a `not found` error. \
        On cascade, delete related quotas. \
        If the deletion procedure fails, raises a `internal \
        server` error",
)
@flaat.access_level("write")
def delete_block_storage_services(
    request: Request,
    item: BlockStorageService = Depends(valid_block_storage_service_id),
    client_credentials: HTTPBasicCredentials = Security(security),
):
    """DELETE operation to remove the block storage service matching a specific uid.

    The endpoints expect a uid and uses a dependency to check its existence.

    Only authenticated users can view this function.
    """
    if not block_storage_service_mng.remove(db_obj=item):
        raise HTTPException(
            status_code=status.HTTP_500_INTERNAL_SERVER_ERROR,
            detail="Failed to delete item",
        )


c_router = APIRouter(prefix="/compute_services", tags=["compute_services"])


@db.read_transaction
@c_router.get(
    "/",
    response_model=Union[
        List[ComputeServiceReadExtended],
        List[ComputeServiceRead],
        List[ComputeServiceReadExtendedPublic],
        List[ComputeServiceReadPublic],
    ],
    summary="Read all Compute services",
    description="Retrieve all services stored in the database. \
        It is possible to filter on services attributes and other \
        common query parameters.",
)
@custom.decorate_view_func
def get_compute_services(
    request: Request,
    comm: DbQueryCommonParams = Depends(),
    page: Pagination = Depends(),
    size: SchemaSize = Depends(),
    item: ComputeServiceQuery = Depends(),
    client_credentials: HTTPBasicCredentials = Security(lazy_security),
):
<<<<<<< HEAD
    """GET operation to retrieve all compute services.

    It can receive the following group op parameters:
    - comm: parameters common to all DB queries to limit, skip or sort results.
    - page: parameters to limit and select the number of results to return to the user.
    - size: parameters to define the number of information contained in each result.
    - item: parameters specific for this item typology. Used to apply filters.

    Non-authenticated users can view this function. If the user is authenticated the
    user_infos object is not None and it is used to determine the data to return to the
    user.
    """
=======
    if client_credentials:
        user_infos = flaat.get_user_infos_from_request(request)
    else:
        user_infos = None
>>>>>>> f76b05d2
    items = compute_service_mng.get_multi(
        **comm.dict(exclude_none=True), **item.dict(exclude_none=True)
    )
    items = compute_service_mng.paginate(items=items, page=page.page, size=page.size)
    return compute_service_mng.choose_out_schema(
        items=items, auth=user_infos, short=size.short, with_conn=size.with_conn
    )


@db.read_transaction
@c_router.get(
    "/{service_uid}",
    response_model=Union[
        ComputeServiceReadExtended,
        ComputeServiceRead,
        ComputeServiceReadExtendedPublic,
        ComputeServiceReadPublic,
    ],
    summary="Read a specific Compute service",
    description="Retrieve a specific service using its *uid*. \
        If no entity matches the given *uid*, the endpoint \
        raises a `not found` error.",
)
@custom.decorate_view_func
def get_compute_service(
    request: Request,
    size: SchemaSize = Depends(),
    item: ComputeService = Depends(valid_compute_service_id),
    client_credentials: HTTPBasicCredentials = Security(lazy_security),
):
<<<<<<< HEAD
    """GET operation to retrieve the compute service matching a specific uid.

    The endpoints expect a uid and uses a dependency to check its existence.

    It can receive the following group op parameters:
    - size: parameters to define the number of information contained in each result.

    Non-authenticated users can view this function. If the user is authenticated the
    user_infos object is not None and it is used to determine the data to return to the
    user.
    """
=======
    if client_credentials:
        user_infos = flaat.get_user_infos_from_request(request)
    else:
        user_infos = None
>>>>>>> f76b05d2
    return compute_service_mng.choose_out_schema(
        items=[item], auth=user_infos, short=size.short, with_conn=size.with_conn
    )[0]


@db.write_transaction
@c_router.patch(
    "/{service_uid}",
    status_code=status.HTTP_200_OK,
    response_model=Optional[ComputeServiceRead],
    dependencies=[
        Depends(validate_new_compute_service_values),
    ],
    summary="Edit a specific Compute service",
    description="Update attribute values of a specific service. \
        The target service is identified using its uid. \
        If no entity matches the given *uid*, the endpoint \
        raises a `not found` error. If new values equal \
        current ones, the database entity is left unchanged \
        and the endpoint returns the `not modified` message. \
        At first validate new service values checking there are \
        no other items with the given *endpoint*.",
)
@flaat.access_level("write")
def put_compute_service(
    request: Request,
    update_data: ComputeServiceUpdate,
    response: Response,
    item: ComputeService = Depends(valid_compute_service_id),
    client_credentials: HTTPBasicCredentials = Security(security),
):
    """PATCH operation to update the compute service matching a specific uid.

    The endpoints expect a uid and uses a dependency to check its existence. It also
    expects the new data to write in the database. It updates only the item attributes,
    not its relationships.

    If the new data equals the current data, no update is performed and the function
    returns a response with an empty body and the 304 status code.

    Only authenticated users can view this function.
    """
    db_item = compute_service_mng.update(db_obj=item, obj_in=update_data)
    if not db_item:
        response.status_code = status.HTTP_304_NOT_MODIFIED
    return db_item


@db.write_transaction
@c_router.delete(
    "/{service_uid}",
    status_code=status.HTTP_204_NO_CONTENT,
    summary="Delete a specific Compute service",
    description="Delete a specific service using its *uid*. \
        Returns `no content`. \
        If no entity matches the given *uid*, the endpoint \
        raises a `not found` error. \
        On cascade, delete related quotas. \
        If the deletion procedure fails, raises a `internal \
        server` error",
)
@flaat.access_level("write")
def delete_compute_services(
    request: Request,
    item: ComputeService = Depends(valid_compute_service_id),
    client_credentials: HTTPBasicCredentials = Security(security),
):
    """DELETE operation to remove the compute service matching a specific uid.

    The endpoints expect a uid and uses a dependency to check its existence.

    Only authenticated users can view this function.
    """
    if not compute_service_mng.remove(db_obj=item):
        raise HTTPException(
            status_code=status.HTTP_500_INTERNAL_SERVER_ERROR,
            detail="Failed to delete item",
        )


i_router = APIRouter(prefix="/identity_services", tags=["identity_services"])


@db.read_transaction
@i_router.get(
    "/",
    response_model=Union[
        List[IdentityServiceReadExtended],
        List[IdentityServiceRead],
        List[IdentityServiceReadExtendedPublic],
        List[IdentityServiceReadPublic],
    ],
    summary="Read all Identity services",
    description="Retrieve all services stored in the database. \
        It is possible to filter on services attributes and other \
        common query parameters.",
)
@custom.decorate_view_func
def get_identity_services(
    request: Request,
    comm: DbQueryCommonParams = Depends(),
    page: Pagination = Depends(),
    size: SchemaSize = Depends(),
    item: IdentityServiceQuery = Depends(),
    client_credentials: HTTPBasicCredentials = Security(lazy_security),
):
<<<<<<< HEAD
    """GET operation to retrieve all identity services.

    It can receive the following group op parameters:
    - comm: parameters common to all DB queries to limit, skip or sort results.
    - page: parameters to limit and select the number of results to return to the user.
    - size: parameters to define the number of information contained in each result.
    - item: parameters specific for this item typology. Used to apply filters.

    Non-authenticated users can view this function. If the user is authenticated the
    user_infos object is not None and it is used to determine the data to return to the
    user.
    """
=======
    if client_credentials:
        user_infos = flaat.get_user_infos_from_request(request)
    else:
        user_infos = None
>>>>>>> f76b05d2
    items = identity_service_mng.get_multi(
        **comm.dict(exclude_none=True), **item.dict(exclude_none=True)
    )
    items = identity_service_mng.paginate(items=items, page=page.page, size=page.size)
    return identity_service_mng.choose_out_schema(
        items=items, auth=user_infos, short=size.short, with_conn=size.with_conn
    )


@db.read_transaction
@i_router.get(
    "/{service_uid}",
    response_model=Union[
        IdentityServiceReadExtended,
        IdentityServiceRead,
        IdentityServiceReadExtendedPublic,
        IdentityServiceReadPublic,
    ],
    summary="Read a specific Identity service",
    description="Retrieve a specific service using its *uid*. \
        If no entity matches the given *uid*, the endpoint \
        raises a `not found` error.",
)
@custom.decorate_view_func
def get_identity_service(
    request: Request,
    size: SchemaSize = Depends(),
    item: IdentityService = Depends(valid_identity_service_id),
    client_credentials: HTTPBasicCredentials = Security(lazy_security),
):
<<<<<<< HEAD
    """GET operation to retrieve the identity service matching a specific uid.

    The endpoints expect a uid and uses a dependency to check its existence.

    It can receive the following group op parameters:
    - size: parameters to define the number of information contained in each result.

    Non-authenticated users can view this function. If the user is authenticated the
    user_infos object is not None and it is used to determine the data to return to the
    user.
    """
=======
    if client_credentials:
        user_infos = flaat.get_user_infos_from_request(request)
    else:
        user_infos = None
>>>>>>> f76b05d2
    return identity_service_mng.choose_out_schema(
        items=[item], auth=user_infos, short=size.short, with_conn=size.with_conn
    )[0]


@db.write_transaction
@i_router.patch(
    "/{service_uid}",
    status_code=status.HTTP_200_OK,
    response_model=Optional[IdentityServiceRead],
    dependencies=[
        Depends(validate_new_identity_service_values),
    ],
    summary="Edit a specific Identity service",
    description="Update attribute values of a specific service. \
        The target service is identified using its uid. \
        If no entity matches the given *uid*, the endpoint \
        raises a `not found` error. If new values equal \
        current ones, the database entity is left unchanged \
        and the endpoint returns the `not modified` message. \
        At first validate new service values checking there are \
        no other items with the given *endpoint*.",
)
@flaat.access_level("write")
def put_identity_service(
    request: Request,
    update_data: IdentityServiceUpdate,
    response: Response,
    item: IdentityService = Depends(valid_identity_service_id),
    client_credentials: HTTPBasicCredentials = Security(security),
):
    """PATCH operation to update the identity service matching a specific uid.

    The endpoints expect a uid and uses a dependency to check its existence. It also
    expects the new data to write in the database. It updates only the item attributes,
    not its relationships.

    If the new data equals the current data, no update is performed and the function
    returns a response with an empty body and the 304 status code.

    Only authenticated users can view this function.
    """
    db_item = identity_service_mng.update(db_obj=item, obj_in=update_data)
    if not db_item:
        response.status_code = status.HTTP_304_NOT_MODIFIED
    return db_item


@db.write_transaction
@i_router.delete(
    "/{service_uid}",
    status_code=status.HTTP_204_NO_CONTENT,
    summary="Delete a specific Identity service",
    description="Delete a specific service using its *uid*. \
        Returns `no content`. \
        If no entity matches the given *uid*, the endpoint \
        raises a `not found` error. \
        On cascade, delete related quotas. \
        If the deletion procedure fails, raises a `internal \
        server` error",
)
@flaat.access_level("write")
def delete_identity_services(
    request: Request,
    item: IdentityService = Depends(valid_identity_service_id),
    client_credentials: HTTPBasicCredentials = Security(security),
):
    """DELETE operation to remove the identity service matching a specific uid.

    The endpoints expect a uid and uses a dependency to check its existence.

    Only authenticated users can view this function.
    """
    if not identity_service_mng.remove(db_obj=item):
        raise HTTPException(
            status_code=status.HTTP_500_INTERNAL_SERVER_ERROR,
            detail="Failed to delete item",
        )


n_router = APIRouter(prefix="/network_services", tags=["network_services"])


@db.read_transaction
@n_router.get(
    "/",
    response_model=Union[
        List[NetworkServiceReadExtended],
        List[NetworkServiceRead],
        List[NetworkServiceReadExtendedPublic],
        List[NetworkServiceReadPublic],
    ],
    summary="Read all Network services",
    description="Retrieve all services stored in the database. \
        It is possible to filter on services attributes and other \
        common query parameters.",
)
@custom.decorate_view_func
def get_network_services(
    request: Request,
    comm: DbQueryCommonParams = Depends(),
    page: Pagination = Depends(),
    size: SchemaSize = Depends(),
    item: NetworkServiceQuery = Depends(),
    client_credentials: HTTPBasicCredentials = Security(lazy_security),
):
<<<<<<< HEAD
    """GET operation to retrieve all network services.

    It can receive the following group op parameters:
    - comm: parameters common to all DB queries to limit, skip or sort results.
    - page: parameters to limit and select the number of results to return to the user.
    - size: parameters to define the number of information contained in each result.
    - item: parameters specific for this item typology. Used to apply filters.

    Non-authenticated users can view this function. If the user is authenticated the
    user_infos object is not None and it is used to determine the data to return to the
    user.
    """
=======
    if client_credentials:
        user_infos = flaat.get_user_infos_from_request(request)
    else:
        user_infos = None
>>>>>>> f76b05d2
    items = network_service_mng.get_multi(
        **comm.dict(exclude_none=True), **item.dict(exclude_none=True)
    )
    items = network_service_mng.paginate(items=items, page=page.page, size=page.size)
    return network_service_mng.choose_out_schema(
        items=items, auth=user_infos, short=size.short, with_conn=size.with_conn
    )


@db.read_transaction
@n_router.get(
    "/{service_uid}",
    response_model=Union[
        NetworkServiceReadExtended,
        NetworkServiceRead,
        NetworkServiceReadExtendedPublic,
        NetworkServiceReadPublic,
    ],
    summary="Read a specific Network service",
    description="Retrieve a specific service using its *uid*. \
        If no entity matches the given *uid*, the endpoint \
        raises a `not found` error.",
)
@custom.decorate_view_func
def get_network_service(
    request: Request,
    size: SchemaSize = Depends(),
    item: NetworkService = Depends(valid_network_service_id),
    client_credentials: HTTPBasicCredentials = Security(lazy_security),
):
<<<<<<< HEAD
    """GET operation to retrieve the network service matching a specific uid.

    The endpoints expect a uid and uses a dependency to check its existence.

    It can receive the following group op parameters:
    - size: parameters to define the number of information contained in each result.

    Non-authenticated users can view this function. If the user is authenticated the
    user_infos object is not None and it is used to determine the data to return to the
    user.
    """
=======
    if client_credentials:
        user_infos = flaat.get_user_infos_from_request(request)
    else:
        user_infos = None
>>>>>>> f76b05d2
    return network_service_mng.choose_out_schema(
        items=[item], auth=user_infos, short=size.short, with_conn=size.with_conn
    )[0]


@db.write_transaction
@n_router.patch(
    "/{service_uid}",
    status_code=status.HTTP_200_OK,
    response_model=Optional[NetworkServiceRead],
    dependencies=[
        Depends(validate_new_network_service_values),
    ],
    summary="Edit a specific Network service",
    description="Update attribute values of a specific service. \
        The target service is identified using its uid. \
        If no entity matches the given *uid*, the endpoint \
        raises a `not found` error. If new values equal \
        current ones, the database entity is left unchanged \
        and the endpoint returns the `not modified` message. \
        At first validate new service values checking there are \
        no other items with the given *endpoint*.",
)
@flaat.access_level("write")
def put_network_service(
    request: Request,
    update_data: NetworkServiceUpdate,
    response: Response,
    item: NetworkService = Depends(valid_network_service_id),
    client_credentials: HTTPBasicCredentials = Security(security),
):
    """PATCH operation to update the network service matching a specific uid.

    The endpoints expect a uid and uses a dependency to check its existence. It also
    expects the new data to write in the database. It updates only the item attributes,
    not its relationships.

    If the new data equals the current data, no update is performed and the function
    returns a response with an empty body and the 304 status code.

    Only authenticated users can view this function.
    """
    db_item = network_service_mng.update(db_obj=item, obj_in=update_data)
    if not db_item:
        response.status_code = status.HTTP_304_NOT_MODIFIED
    return db_item


@db.write_transaction
@n_router.delete(
    "/{service_uid}",
    status_code=status.HTTP_204_NO_CONTENT,
    summary="Delete a specific Network service",
    description="Delete a specific service using its *uid*. \
        Returns `no content`. \
        If no entity matches the given *uid*, the endpoint \
        raises a `not found` error. \
        On cascade, delete related quotas. \
        If the deletion procedure fails, raises a `internal \
        server` error",
)
@flaat.access_level("write")
def delete_network_services(
    request: Request,
    item: NetworkService = Depends(valid_network_service_id),
    client_credentials: HTTPBasicCredentials = Security(security),
):
    """DELETE operation to remove the network service matching a specific uid.

    The endpoints expect a uid and uses a dependency to check its existence.

    Only authenticated users can view this function.
    """
    if not network_service_mng.remove(db_obj=item):
        raise HTTPException(
            status_code=status.HTTP_500_INTERNAL_SERVER_ERROR,
            detail="Failed to delete item",
        )


# @db.read_transaction
# @router.get(
#     "/{service_uid}/identity_providers",
#     response_model=Union[
#         List[IdentityProviderReadExtended],
#         List[IdentityProviderRead],
#         List[IdentityProviderReadShort],
#         List[IdentityProviderReadExtendedPublic],
#         List[IdentityProviderReadPublic],
#     ],
#     summary="Read service accessible identity providers",
#     description="Retrieve all the identity providers the \
#         service has access to. \
#         If no entity matches the given *uid*, the endpoint \
#         raises a `not found` error.",
# )
# def get_service_identity_providers(
#     auth: bool = Depends(check_read_access),
#     size: SchemaSize = Depends(),
#     item: Service = Depends(valid_service_id),
# ):
#     items = item.provider.single().identity_providers.all()
#     return identity_provider.choose_out_schema(
#         items=items, auth=user_infos, short=size.short, with_conn=size.with_conn
#     )<|MERGE_RESOLUTION|>--- conflicted
+++ resolved
@@ -1,12 +1,4 @@
-<<<<<<< HEAD
-"""Services endpoints to execute POST, GET, PUT, PATCH and DELETE operations.
-
-They are divided into BlockStorage, Compute, Identity and Network services.
-"""
-from typing import Any, List, Optional, Union
-=======
 from typing import List, Optional, Union
->>>>>>> f76b05d2
 
 from fastapi import (
     APIRouter,
@@ -110,7 +102,6 @@
     item: BlockStorageServiceQuery = Depends(),
     client_credentials: HTTPBasicCredentials = Security(lazy_security),
 ):
-<<<<<<< HEAD
     """GET operation to retrieve all block storage services.
 
     It can receive the following group op parameters:
@@ -123,12 +114,10 @@
     user_infos object is not None and it is used to determine the data to return to the
     user.
     """
-=======
     if client_credentials:
         user_infos = flaat.get_user_infos_from_request(request)
     else:
         user_infos = None
->>>>>>> f76b05d2
     items = block_storage_service_mng.get_multi(
         **comm.dict(exclude_none=True), **item.dict(exclude_none=True)
     )
@@ -161,7 +150,6 @@
     item: BlockStorageService = Depends(valid_block_storage_service_id),
     client_credentials: HTTPBasicCredentials = Security(lazy_security),
 ):
-<<<<<<< HEAD
     """GET operation to retrieve the block storage service matching a specific uid.
 
     The endpoints expect a uid and uses a dependency to check its existence.
@@ -173,12 +161,10 @@
     user_infos object is not None and it is used to determine the data to return to the
     user.
     """
-=======
     if client_credentials:
         user_infos = flaat.get_user_infos_from_request(request)
     else:
         user_infos = None
->>>>>>> f76b05d2
     return block_storage_service_mng.choose_out_schema(
         items=[item], auth=user_infos, short=size.short, with_conn=size.with_conn
     )[0]
@@ -285,7 +271,6 @@
     item: ComputeServiceQuery = Depends(),
     client_credentials: HTTPBasicCredentials = Security(lazy_security),
 ):
-<<<<<<< HEAD
     """GET operation to retrieve all compute services.
 
     It can receive the following group op parameters:
@@ -298,12 +283,10 @@
     user_infos object is not None and it is used to determine the data to return to the
     user.
     """
-=======
     if client_credentials:
         user_infos = flaat.get_user_infos_from_request(request)
     else:
         user_infos = None
->>>>>>> f76b05d2
     items = compute_service_mng.get_multi(
         **comm.dict(exclude_none=True), **item.dict(exclude_none=True)
     )
@@ -334,7 +317,6 @@
     item: ComputeService = Depends(valid_compute_service_id),
     client_credentials: HTTPBasicCredentials = Security(lazy_security),
 ):
-<<<<<<< HEAD
     """GET operation to retrieve the compute service matching a specific uid.
 
     The endpoints expect a uid and uses a dependency to check its existence.
@@ -346,12 +328,10 @@
     user_infos object is not None and it is used to determine the data to return to the
     user.
     """
-=======
     if client_credentials:
         user_infos = flaat.get_user_infos_from_request(request)
     else:
         user_infos = None
->>>>>>> f76b05d2
     return compute_service_mng.choose_out_schema(
         items=[item], auth=user_infos, short=size.short, with_conn=size.with_conn
     )[0]
@@ -458,7 +438,6 @@
     item: IdentityServiceQuery = Depends(),
     client_credentials: HTTPBasicCredentials = Security(lazy_security),
 ):
-<<<<<<< HEAD
     """GET operation to retrieve all identity services.
 
     It can receive the following group op parameters:
@@ -471,12 +450,10 @@
     user_infos object is not None and it is used to determine the data to return to the
     user.
     """
-=======
     if client_credentials:
         user_infos = flaat.get_user_infos_from_request(request)
     else:
         user_infos = None
->>>>>>> f76b05d2
     items = identity_service_mng.get_multi(
         **comm.dict(exclude_none=True), **item.dict(exclude_none=True)
     )
@@ -507,7 +484,6 @@
     item: IdentityService = Depends(valid_identity_service_id),
     client_credentials: HTTPBasicCredentials = Security(lazy_security),
 ):
-<<<<<<< HEAD
     """GET operation to retrieve the identity service matching a specific uid.
 
     The endpoints expect a uid and uses a dependency to check its existence.
@@ -519,12 +495,10 @@
     user_infos object is not None and it is used to determine the data to return to the
     user.
     """
-=======
     if client_credentials:
         user_infos = flaat.get_user_infos_from_request(request)
     else:
         user_infos = None
->>>>>>> f76b05d2
     return identity_service_mng.choose_out_schema(
         items=[item], auth=user_infos, short=size.short, with_conn=size.with_conn
     )[0]
@@ -631,7 +605,6 @@
     item: NetworkServiceQuery = Depends(),
     client_credentials: HTTPBasicCredentials = Security(lazy_security),
 ):
-<<<<<<< HEAD
     """GET operation to retrieve all network services.
 
     It can receive the following group op parameters:
@@ -644,12 +617,10 @@
     user_infos object is not None and it is used to determine the data to return to the
     user.
     """
-=======
     if client_credentials:
         user_infos = flaat.get_user_infos_from_request(request)
     else:
         user_infos = None
->>>>>>> f76b05d2
     items = network_service_mng.get_multi(
         **comm.dict(exclude_none=True), **item.dict(exclude_none=True)
     )
@@ -680,7 +651,6 @@
     item: NetworkService = Depends(valid_network_service_id),
     client_credentials: HTTPBasicCredentials = Security(lazy_security),
 ):
-<<<<<<< HEAD
     """GET operation to retrieve the network service matching a specific uid.
 
     The endpoints expect a uid and uses a dependency to check its existence.
@@ -692,12 +662,10 @@
     user_infos object is not None and it is used to determine the data to return to the
     user.
     """
-=======
     if client_credentials:
         user_infos = flaat.get_user_infos_from_request(request)
     else:
         user_infos = None
->>>>>>> f76b05d2
     return network_service_mng.choose_out_schema(
         items=[item], auth=user_infos, short=size.short, with_conn=size.with_conn
     )[0]
