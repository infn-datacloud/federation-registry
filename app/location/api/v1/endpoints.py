<<<<<<< HEAD
"""Location endpoints to execute POST, GET, PUT, PATCH and DELETE operations."""
from typing import Any, List, Optional, Union
=======
from typing import List, Optional, Union
>>>>>>> f76b05d2

from fastapi import (
    APIRouter,
    Depends,
    HTTPException,
    Request,
    Response,
    Security,
    status,
)
from fastapi.security import HTTPBasicCredentials
from neomodel import db

from app.auth import custom, flaat, lazy_security, security
from app.location.api.dependencies import (
    valid_location_id,
    validate_new_location_values,
)
from app.location.crud import location_mng
from app.location.models import Location
from app.location.schemas import (
    LocationQuery,
    LocationRead,
    LocationReadPublic,
    LocationUpdate,
)
from app.location.schemas_extended import (
    LocationReadExtended,
    LocationReadExtendedPublic,
)
from app.query import DbQueryCommonParams, Pagination, SchemaSize

# from app.region.models import Region
# from app.region.api.dependencies import valid_region_id

router = APIRouter(prefix="/locations", tags=["locations"])


@db.read_transaction
@router.get(
    "/",
    response_model=Union[
        List[LocationReadExtended],
        List[LocationRead],
        List[LocationReadExtendedPublic],
        List[LocationReadPublic],
    ],
    summary="Read all locations",
    description="Retrieve all locations stored in the database. \
        It is possible to filter on locations attributes and other \
        common query parameters.",
)
@custom.decorate_view_func
def get_locations(
    request: Request,
    comm: DbQueryCommonParams = Depends(),
    page: Pagination = Depends(),
    size: SchemaSize = Depends(),
    item: LocationQuery = Depends(),
    client_credentials: HTTPBasicCredentials = Security(lazy_security),
):
<<<<<<< HEAD
    """GET operation to retrieve all locations.

    It can receive the following group op parameters:
    - comm: parameters common to all DB queries to limit, skip or sort results.
    - page: parameters to limit and select the number of results to return to the user.
    - size: parameters to define the number of information contained in each result.
    - item: parameters specific for this item typology. Used to apply filters.

    Non-authenticated users can view this function. If the user is authenticated the
    user_infos object is not None and it is used to determine the data to return to the
    user.
    """
=======
    if client_credentials:
        user_infos = flaat.get_user_infos_from_request(request)
    else:
        user_infos = None
>>>>>>> f76b05d2
    items = location_mng.get_multi(
        **comm.dict(exclude_none=True), **item.dict(exclude_none=True)
    )
    items = location_mng.paginate(items=items, page=page.page, size=page.size)
    return location_mng.choose_out_schema(
        items=items, auth=user_infos, short=size.short, with_conn=size.with_conn
    )


@db.read_transaction
@router.get(
    "/{location_uid}",
    response_model=Union[
        LocationReadExtended,
        LocationRead,
        LocationReadExtendedPublic,
        LocationReadPublic,
    ],
    summary="Read a specific location",
    description="Retrieve a specific location using its *uid*. \
        If no entity matches the given *uid*, the endpoint \
        raises a `not found` error.",
)
@custom.decorate_view_func
def get_location(
    request: Request,
    size: SchemaSize = Depends(),
    item: Location = Depends(valid_location_id),
    client_credentials: HTTPBasicCredentials = Security(lazy_security),
):
<<<<<<< HEAD
    """GET operation to retrieve the location matching a specific uid.

    The endpoints expect a uid and uses a dependency to check its existence.

    It can receive the following group op parameters:
    - size: parameters to define the number of information contained in each result.

    Non-authenticated users can view this function. If the user is authenticated the
    user_infos object is not None and it is used to determine the data to return to the
    user.
    """
=======
    if client_credentials:
        user_infos = flaat.get_user_infos_from_request(request)
    else:
        user_infos = None
>>>>>>> f76b05d2
    return location_mng.choose_out_schema(
        items=[item], auth=user_infos, short=size.short, with_conn=size.with_conn
    )[0]


@db.write_transaction
@router.patch(
    "/{location_uid}",
    status_code=status.HTTP_200_OK,
    response_model=Optional[LocationRead],
    dependencies=[
        Depends(validate_new_location_values),
    ],
    summary="Edit a specific Location",
    description="Update attribute values of a specific location. \
        The target location is identified using its uid. \
        If no entity matches the given *uid*, the endpoint \
        raises a `not found` error. If new values equal \
        current ones, the database entity is left unchanged \
        and the endpoint returns the `not modified` message. \
        At first validate new location values checking there are \
        no other items with the given *site*.",
)
@flaat.access_level("write")
def put_location(
    request: Request,
    update_data: LocationUpdate,
    response: Response,
    item: Location = Depends(valid_location_id),
    client_credentials: HTTPBasicCredentials = Security(security),
):
    """PATCH operation to update the location matching a specific uid.

    The endpoints expect a uid and uses a dependency to check its existence. It also
    expects the new data to write in the database. It updates only the item attributes,
    not its relationships.

    If the new data equals the current data, no update is performed and the function
    returns a response with an empty body and the 304 status code.

    Only authenticated users can view this function.
    """
    db_item = location_mng.update(db_obj=item, obj_in=update_data)
    if not db_item:
        response.status_code = status.HTTP_304_NOT_MODIFIED
    return db_item


@db.write_transaction
@router.delete(
    "/{location_uid}",
    status_code=status.HTTP_204_NO_CONTENT,
    summary="Delete a specific location",
    description="Delete a specific location using its *uid*. \
        Returns `no content`. \
        If no entity matches the given *uid*, the endpoint \
        raises a `not found` error. \
        If the deletion procedure fails, raises a `internal \
        server` error",
)
@flaat.access_level("write")
def delete_location(
    request: Request,
    item: Location = Depends(valid_location_id),
    client_credentials: HTTPBasicCredentials = Security(security),
):
    """DELETE operation to remove the location matching a specific uid.

    The endpoints expect a uid and uses a dependency to check its existence.

    Only authenticated users can view this function.
    """
    if not location_mng.remove(db_obj=item):
        raise HTTPException(
            status_code=status.HTTP_500_INTERNAL_SERVER_ERROR,
            detail="Failed to delete item",
        )


# @db.write_transaction
# @router.put(
#     "/{location_uid}/regions/{region_uid}",
#     response_model=Optional[LocationReadExtended],
#
#     summary="Connect location to region",
#     description="Connect a location to a specific region \
#         knowing their *uid*s. \
#         If the location already has a \
#         current region and the new one is different, \
#         the endpoint replaces it with the new one, otherwise \
#         it leaves the entity unchanged and returns a \
#         `not modified` message. \
#         If no entity matches the given *uid*s, the endpoint \
#         raises a `not found` error.",
# )
# def connect_location_to_region(
#     response: Response,
#     item: Location = Depends(valid_location_id),
#     r_egion: Region = Depends(valid_region_id),
# ):
#     if not item.region.single():
#         item.region.connect(region)
#     elif not item.region.is_connected(region):
#         item.region.replace(region)
#     else:
#         response.status_code = status.HTTP_304_NOT_MODIFIED
#         return None
#     return item


# @db.write_transaction
# @router.delete(
#     "/{location_uid}/regions/{region_uid}",
#     response_model=Optional[LocationReadExtended],
#
#     summary="Disconnect location from region",
#     description="Disconnect a location from a specific region \
#         knowing their *uid*s. \
#         If no entity matches the given *uid*s, the endpoint \
#         raises a `not found` error.",
# )
# def disconnect_location_from_region(
#     response: Response,
#     item: Location = Depends(valid_location_id),
#     r_egion: Region = Depends(valid_region_id),
# ):
#     if not item.region.is_connected(region):
#         response.status_code = status.HTTP_304_NOT_MODIFIED
#         return None
#     item.region.disconnect(region)
#     return item<|MERGE_RESOLUTION|>--- conflicted
+++ resolved
@@ -1,9 +1,4 @@
-<<<<<<< HEAD
-"""Location endpoints to execute POST, GET, PUT, PATCH and DELETE operations."""
-from typing import Any, List, Optional, Union
-=======
 from typing import List, Optional, Union
->>>>>>> f76b05d2
 
 from fastapi import (
     APIRouter,
@@ -65,7 +60,6 @@
     item: LocationQuery = Depends(),
     client_credentials: HTTPBasicCredentials = Security(lazy_security),
 ):
-<<<<<<< HEAD
     """GET operation to retrieve all locations.
 
     It can receive the following group op parameters:
@@ -78,12 +72,10 @@
     user_infos object is not None and it is used to determine the data to return to the
     user.
     """
-=======
     if client_credentials:
         user_infos = flaat.get_user_infos_from_request(request)
     else:
         user_infos = None
->>>>>>> f76b05d2
     items = location_mng.get_multi(
         **comm.dict(exclude_none=True), **item.dict(exclude_none=True)
     )
@@ -114,7 +106,6 @@
     item: Location = Depends(valid_location_id),
     client_credentials: HTTPBasicCredentials = Security(lazy_security),
 ):
-<<<<<<< HEAD
     """GET operation to retrieve the location matching a specific uid.
 
     The endpoints expect a uid and uses a dependency to check its existence.
@@ -126,12 +117,10 @@
     user_infos object is not None and it is used to determine the data to return to the
     user.
     """
-=======
     if client_credentials:
         user_infos = flaat.get_user_infos_from_request(request)
     else:
         user_infos = None
->>>>>>> f76b05d2
     return location_mng.choose_out_schema(
         items=[item], auth=user_infos, short=size.short, with_conn=size.with_conn
     )[0]
